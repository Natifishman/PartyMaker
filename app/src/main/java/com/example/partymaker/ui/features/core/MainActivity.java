package com.example.partymaker.ui.features.core;

import android.annotation.SuppressLint;
import android.content.Context;
import android.content.Intent;
import android.content.SharedPreferences;
import android.graphics.Color;
import android.graphics.drawable.GradientDrawable;
import android.os.Bundle;
import android.text.Editable;
import android.text.Html;
import android.text.TextWatcher;
import android.util.Log;
import android.view.Menu;
import android.view.MenuItem;
import android.view.View;
import android.view.ViewGroup;
import android.view.ViewStub;
import android.view.WindowManager;
import android.widget.EditText;
import android.widget.ImageView;
import android.widget.TextView;
import android.widget.Toast;
import androidx.appcompat.app.ActionBar;
import androidx.lifecycle.ViewModelProvider;
import com.example.partymaker.ui.base.BaseActivity;

import androidx.recyclerview.widget.RecyclerView;
import com.airbnb.lottie.LottieAnimationView;
import com.airbnb.lottie.LottieDrawable;
import com.example.partymaker.R;
import com.example.partymaker.data.model.Group;
import com.example.partymaker.ui.adapters.GroupAdapter;
import com.example.partymaker.ui.features.auth.LoginActivity;
import com.example.partymaker.ui.features.auxiliary.chatbot.GptChatActivity;
import com.example.partymaker.ui.features.auxiliary.settings.ServerSettingsActivity;
import com.example.partymaker.ui.features.groups.main.PartyMainActivity;
import com.example.partymaker.utils.auth.AuthenticationManager;
import com.example.partymaker.utils.core.ExtrasMetadata;
import com.example.partymaker.utils.core.IntentExtrasManager;
import com.example.partymaker.utils.infrastructure.system.ThreadUtils;
import com.example.partymaker.utils.ui.animation.ButtonAnimationHelper;
// import com.example.partymaker.utils.ui.animation.CustomRefreshAnimationHelper; // Removed - no refresh animations
import com.example.partymaker.utils.ui.components.LoadingStateManager;
import com.example.partymaker.utils.ui.components.UiStateManager;
import com.example.partymaker.utils.ui.feedback.UserFeedbackManager;
import com.example.partymaker.utils.ui.navigation.NavigationManager;
import com.example.partymaker.utils.ui.ViewOptimizationHelper;
import com.example.partymaker.utils.ui.AnimationOptimizer;
import com.example.partymaker.utils.infrastructure.PerformanceMonitor;
import com.example.partymaker.viewmodel.core.MainActivityViewModel;
import com.facebook.shimmer.ShimmerFrameLayout;
import com.google.android.material.floatingactionbutton.FloatingActionButton;
import java.util.ArrayList;
import java.util.HashMap;
import java.util.List;

public class MainActivity extends BaseActivity {

  private static final String TAG = "MainActivity";

  // UI Style Constants
  private static final String ACTION_BAR_START_COLOR = "#0E81D1";
  private static final String ACTION_BAR_END_COLOR = "#0E81D1";
  private static final String ACTION_BAR_TITLE_COLOR = "#FFFFFF";
  private static final float ACTION_BAR_ELEVATION = 15f;

  // Business Constants
  private static final long REFRESH_COOLDOWN_MS = 30000; // 30 seconds cooldown
  private static final String APP_TITLE = "My Parties";

  // UI Animation and Timing Constants
  private static final int HANDLER_DELAY_MS = 100;
  private static final int NAVIGATION_DELAY_MS = 200;
  private static final int FAB_ANIMATION_DELAY_MS = 500;
  private static final int LOGOUT_DELAY_MS = 1000;
  private static final int GROUPS_LOADING_ANIMATION_DELAY_MS = 4000;

  // SharedPreferences keys
  private static final String PREFS_PARTY_MAKER = "PartyMakerPrefs";
  private static final String KEY_USER_EXPLICITLY_LOGGED_IN = "user_explicitly_logged_in";

  // UI Components
  private RecyclerView groupsRecyclerView;
  private FloatingActionButton chatFloatingActionButton;
  private androidx.swiperefreshlayout.widget.SwipeRefreshLayout swipeRefreshLayout;
  private View rootView;
  private EditText searchEditText;
  private ImageView clearSearchButton;
  private ImageView filterButton;
  private ShimmerFrameLayout shimmerFrameLayout;
  
  // Sort and Filter State
  private String currentSortMode = "date_nearest"; // default sort
  private boolean filterPublicOnly = false;
  private boolean filterPrivateOnly = false;
<<<<<<< HEAD
  
  // Date format patterns for parsing
  private static final java.text.SimpleDateFormat[] DATE_FORMATS = {
      new java.text.SimpleDateFormat("dd/MM/yyyy", java.util.Locale.getDefault()),
      new java.text.SimpleDateFormat("d/MM/yyyy", java.util.Locale.getDefault()),
      new java.text.SimpleDateFormat("dd/M/yyyy", java.util.Locale.getDefault()),
      new java.text.SimpleDateFormat("d/M/yyyy", java.util.Locale.getDefault()),
      new java.text.SimpleDateFormat("dd/MMMM/yyyy", java.util.Locale.ENGLISH),
      new java.text.SimpleDateFormat("d/MMMM/yyyy", java.util.Locale.ENGLISH),
      new java.text.SimpleDateFormat("dd/MMM/yyyy", java.util.Locale.ENGLISH),
      new java.text.SimpleDateFormat("d/MMM/yyyy", java.util.Locale.ENGLISH)
  };
=======
>>>>>>> 943a8a16
  private boolean filterFreeOnly = false;
  private boolean filterUpcomingOnly = false;
  
  // ViewStub references for performance optimization
  private ViewStub stubShimmerLoading;
  private ViewStub stubEmptyState;
  private ViewStub stubLoadingOverlay;
  private ViewStub stubProgressBar;
  
  // Inflated views from ViewStubs
  private View inflatedShimmerView;
  private View inflatedEmptyView;
  private View inflatedLoadingOverlay;
  private View inflatedProgressBar;

  // Data Components
  private MainActivityViewModel viewModel;
  private String currentUserKey;
  private GroupAdapter groupAdapter;
  private final List<Group> allGroups = new ArrayList<>();
  private final List<Group> filteredGroups = new ArrayList<>();

  // UI State Management
  private LoadingStateManager loadingStateManager;

  // State tracking
  private boolean hasShownLoadingToast = false;
  private long lastRefreshTimeMillis = 0;

  @SuppressLint("ClickableViewAccessibility")
  @Override
  protected void onCreate(Bundle savedInstanceState) {
    PerformanceMonitor.startTiming("MainActivity.onCreate");
    PerformanceMonitor.trackMemoryUsage("MainActivity.onCreate.start");
    
    super.onCreate(savedInstanceState);
    try {
      initializeActivity();
      PerformanceMonitor.endTiming("MainActivity.onCreate");
      PerformanceMonitor.trackMemoryUsage("MainActivity.onCreate.end");
    } catch (Exception e) {
      Log.e(TAG, "Fatal error in onCreate", e);
      PerformanceMonitor.endTiming("MainActivity.onCreate");
      handleFatalError("An unexpected error occurred. Please restart the app.");
    }
  }

  private void initializeActivity() {
    setContentView(R.layout.activity_main);

    enforceServerConfiguration();

    if (!authenticateUser()) {
      return; // Exit if user authentication failed
    }

    initializeComponents();
    setupUserInterface();
    optimizeViews();
    loadInitialData();
  }

  private void initializeComponents() {
    viewModel = new ViewModelProvider(this).get(MainActivityViewModel.class);
    initializeViews();
  }

  private void setupUserInterface() {
    setupActionBar();
    setupEventHandlers();
    setupSearchBar();
    setupSwipeRefresh();
    setupFloatingChatButton();
    setupBottomNavigation();
    observeViewModel();
  }

  private void loadInitialData() {
    showLoadingState(); // Show loading without toast

    Log.d(TAG, "Loading groups for user: " + currentUserKey);
    viewModel.loadUserGroups(currentUserKey, true);
    updateLastRefreshTime();
  }

  private void showLoadingState() {
    showLoadingStateInternal(true, false);
  }

  private void hideLoadingState() {
    showLoadingStateInternal(false, false);
  }

  private void showLoadingStateInternal(boolean show, boolean showToast) {
    try {
      // Don't show loading state if we already have data (cached)
      boolean hasExistingData = groupAdapter != null && groupAdapter.getItemCount() > 0;
      
      if (show && !hasExistingData) {
        // Inflate shimmer view if needed and show it
        inflateShimmerViewIfNeeded();
        
        if (shimmerFrameLayout != null) {
          shimmerFrameLayout.setVisibility(View.VISIBLE);
          shimmerFrameLayout.startShimmer();
          groupsRecyclerView.setVisibility(View.GONE);
        } else if (inflatedShimmerView != null) {
          inflatedShimmerView.setVisibility(View.VISIBLE);
          groupsRecyclerView.setVisibility(View.GONE);
        }
        
        displayLoadingToastIfRequested(showToast);
      } else {
        // Hide loading states
        if (shimmerFrameLayout != null) {
          shimmerFrameLayout.stopShimmer();
          shimmerFrameLayout.setVisibility(View.GONE);
        }
        if (inflatedShimmerView != null) {
          inflatedShimmerView.setVisibility(View.GONE);
        }
        groupsRecyclerView.setVisibility(View.VISIBLE);
      }
      
      updateRecyclerViewVisibility(show);
    } catch (Exception e) {
      Log.e(TAG, "Error managing loading state", e);
    }
  }

  private void updateRecyclerViewVisibility(boolean isLoading) {
    if (groupsRecyclerView != null) {
      // Don't hide RecyclerView during loading to prevent size issues
      // The loading overlay will handle visual feedback
      groupsRecyclerView.setVisibility(View.VISIBLE);
    }
  }

  private void displayLoadingToastIfRequested(boolean shouldShowToast) {
    if (true && shouldShowToast && !hasShownLoadingToast) {
      displayLoadingToast();
      hasShownLoadingToast = true;
    }
  }

  private void displayLoadingToast() {
    Toast.makeText(this, "Loading your groups... (may take a few seconds)", Toast.LENGTH_LONG)
        .show();
  }

  private void enforceServerConfiguration() {
    try {
      final String productionServerUrl = "https://partymaker.onrender.com";
      androidx.preference.PreferenceManager.getDefaultSharedPreferences(this)
          .edit()
          .putString("server_url", productionServerUrl)
          .apply();
      Log.d(TAG, "Server URL configured to: " + productionServerUrl);
    } catch (Exception e) {
      Log.e(TAG, "Failed to configure server URL", e);
    }
  }

  private boolean authenticateUser() {
    try {
      if (!isUserExplicitlyLoggedIn()) {
        Log.d(TAG, "User authentication required - redirecting to login");
        navigateToLogin();
        return false;
      }

      String userEmail = getCurrentUserEmail();
      if (isValidUserEmail(userEmail)) {
        currentUserKey = convertEmailToUserKey(userEmail);
        logSuccessfulAuthentication(userEmail);
        return true;
      } else {
        handleAuthenticationFailure("Authentication error. Please login again.");
        return false;
      }
    } catch (Exception e) {
      Log.e(TAG, "User authentication failed", e);
      handleAuthenticationFailure("User authentication failed");
      return false;
    }
  }

  private boolean isUserExplicitlyLoggedIn() {
    SharedPreferences preferences = getSharedPreferences(PREFS_PARTY_MAKER, Context.MODE_PRIVATE);
    return preferences.getBoolean(KEY_USER_EXPLICITLY_LOGGED_IN, false);
  }

  private String getCurrentUserEmail() {
    return AuthenticationManager.getCurrentUserEmail(this);
  }

  private boolean isValidUserEmail(String email) {
    return email != null && !email.trim().isEmpty();
  }

  private String convertEmailToUserKey(String email) {
    return email.replace('.', ' ');
  }

  private void logSuccessfulAuthentication(String email) {
    Log.d(
        TAG,
        String.format(
            "User authenticated successfully. Email: %s, UserKey: %s", email, currentUserKey));
  }

  private void handleAuthenticationFailure(String message) {
    Log.e(TAG, "Authentication failed: " + message);
    displayErrorMessage(message);
    navigateToLogin();
  }

  private void initializeViews() {
    findViews();
    validateCriticalViews();
    configureRecyclerView();
    setupLoadingStateManager();
    // SwipeRefresh removed - no pull to refresh
  }

  private void findViews() {
    rootView = findViewById(android.R.id.content);
    groupsRecyclerView = findViewById(R.id.lv1);
    chatFloatingActionButton = findViewById(R.id.fabChat);
    swipeRefreshLayout = findViewById(R.id.swipeRefreshLayout);
    searchEditText = findViewById(R.id.etSearchGroups);
    
    // Disable overscroll effect completely
    if (groupsRecyclerView != null) {
      groupsRecyclerView.setOverScrollMode(View.OVER_SCROLL_NEVER);
    }
    clearSearchButton = findViewById(R.id.clearSearch);
    filterButton = findViewById(R.id.filter_button);
    
    // Find ViewStubs for performance optimization
    stubShimmerLoading = findViewById(R.id.stub_shimmer_loading);
    stubEmptyState = findViewById(R.id.stub_empty_state);
    stubLoadingOverlay = findViewById(R.id.stub_loading_overlay);
    stubProgressBar = findViewById(R.id.stub_progress_bar);
    
    // Keep the original shimmer reference for backward compatibility
    shimmerFrameLayout = findViewById(R.id.shimmer_view_container);
  }

  private void validateCriticalViews() {
    if (groupsRecyclerView == null) {
      Log.e(TAG, "Critical UI component missing: groups RecyclerView");
      handleFatalError("UI initialization failed");
    }
  }

  private void configureRecyclerView() {
    // Use ViewOptimizationHelper for comprehensive RecyclerView optimization
    ViewOptimizationHelper.optimizeRecyclerView(groupsRecyclerView);
    
    // Setup animation optimizations
    AnimationOptimizer.optimizeRecyclerViewAnimations(groupsRecyclerView);
    AnimationOptimizer.applyStaggeredAnimation(groupsRecyclerView);
    
    // Set adapter
    groupAdapter = new GroupAdapter(this, this::navigateToGroupScreen);
    groupsRecyclerView.setAdapter(groupAdapter);
    
    Log.d(TAG, "RecyclerView configured with comprehensive optimizations");
  }
  
  // Comprehensive view optimization method
  private void optimizeViews() {
    try {
      // Optimize root view group
      if (rootView instanceof ViewGroup) {
        ViewOptimizationHelper.optimizeViewGroup((ViewGroup) rootView);
      }
      
      // Enable hardware acceleration for smooth animations
      getWindow().setFlags(
          WindowManager.LayoutParams.FLAG_HARDWARE_ACCELERATED,
          WindowManager.LayoutParams.FLAG_HARDWARE_ACCELERATED);
      
      ViewOptimizationHelper.enableHardwareAcceleration(rootView);
      
      // Animate FAB entrance
      if (chatFloatingActionButton != null) {
        AnimationOptimizer.animateViewEntrance(chatFloatingActionButton, FAB_ANIMATION_DELAY_MS);
      }
      
      Log.d(TAG, "Comprehensive view optimizations applied");
    } catch (Exception e) {
      Log.e(TAG, "Error applying view optimizations", e);
    }
  }
  
  // ViewStub inflation methods for performance optimization
  private void inflateShimmerViewIfNeeded() {
    if (inflatedShimmerView == null && stubShimmerLoading != null) {
      ViewOptimizationHelper.inflateViewStubAsync(stubShimmerLoading, new ViewOptimizationHelper.ViewStubInflationCallback() {
        @Override
        public void onInflationComplete(View inflatedView) {
          inflatedShimmerView = inflatedView;
          shimmerFrameLayout = inflatedView.findViewById(R.id.shimmer_container);
          Log.d(TAG, "Shimmer view inflated successfully");
        }
        
        @Override
        public void onInflationFailed(String error) {
          Log.e(TAG, "Failed to inflate shimmer view: " + error);
        }
      });
    }
  }
  
  private void inflateEmptyStateViewIfNeeded() {
    if (inflatedEmptyView == null && stubEmptyState != null) {
      ViewOptimizationHelper.inflateViewStubAsync(stubEmptyState, new ViewOptimizationHelper.ViewStubInflationCallback() {
        @Override
        public void onInflationComplete(View inflatedView) {
          inflatedEmptyView = inflatedView;
          // Apply entrance animation
          AnimationOptimizer.animateViewEntrance(inflatedView, 0);
          Log.d(TAG, "Empty state view inflated successfully");
        }
        
        @Override
        public void onInflationFailed(String error) {
          Log.e(TAG, "Failed to inflate empty state view: " + error);
        }
      });
    }
  }
  
  private void inflateLoadingOverlayIfNeeded() {
    if (inflatedLoadingOverlay == null && stubLoadingOverlay != null) {
      ViewOptimizationHelper.inflateViewStubAsync(stubLoadingOverlay, new ViewOptimizationHelper.ViewStubInflationCallback() {
        @Override
        public void onInflationComplete(View inflatedView) {
          inflatedLoadingOverlay = inflatedView;
          Log.d(TAG, "Loading overlay inflated successfully");
        }
        
        @Override
        public void onInflationFailed(String error) {
          Log.e(TAG, "Failed to inflate loading overlay: " + error);
        }
      });
    }
  }

  private void handleFatalError(String message) {
    UserFeedbackManager.showErrorDialog(this, message);
    finish();
  }

  private void setupLoadingStateManager() {
    // First try to inflate the ViewStubs if they haven't been inflated yet
    android.widget.ProgressBar progressBar = null;
    android.widget.TextView loadingText = null;
    LottieAnimationView lottieAnimation = null;
    View loadingOverlay = null;
    
    // Try to inflate the progress bar stub
    ViewStub progressStub = findViewById(R.id.stub_progress_bar);
    if (progressStub != null) {
      try {
        progressStub.inflate();
      } catch (Exception e) {
        // Already inflated or error
      }
    }
    progressBar = findViewById(R.id.progress_bar_fallback);
    
    // Try to inflate the loading overlay stub for Lottie
    ViewStub loadingStub = findViewById(R.id.stub_loading_overlay);
    if (loadingStub != null) {
      try {
        loadingStub.inflate();
      } catch (Exception e) {
        // Already inflated or error
      }
    }
    loadingOverlay = findViewById(R.id.loading_overlay);
    loadingText = findViewById(R.id.loading_text);
    lottieAnimation = findViewById(R.id.lottie_loading);
    
    // If progressBar is still null, create one programmatically
    if (progressBar == null) {
      progressBar = findOrCreateProgressBar();
    }

    loadingStateManager =
        createLoadingStateManagerWithLottie(
            progressBar, loadingText, lottieAnimation, loadingOverlay);
  }

  private android.widget.ProgressBar findOrCreateProgressBar() {
    android.widget.ProgressBar progressBar = findViewById(R.id.progressBar);

    if (progressBar == null) {
      progressBar = createProgressBar();
      addProgressBarToLayout(progressBar);
    }

    return progressBar;
  }

  private android.widget.ProgressBar createProgressBar() {
    android.widget.ProgressBar progressBar = new android.widget.ProgressBar(this);
    progressBar.setId(R.id.progressBar);
    progressBar.setVisibility(View.GONE);
    return progressBar;
  }

  private void addProgressBarToLayout(android.widget.ProgressBar progressBar) {
    if (rootView instanceof android.widget.FrameLayout) {
      ((android.widget.FrameLayout) rootView).addView(progressBar);
    }
  }

  private LoadingStateManager createLoadingStateManager(
      android.widget.ProgressBar progressBar, android.widget.TextView loadingText) {
    return new LoadingStateManager.Builder()
        .contentView(groupsRecyclerView)
        .progressBar(progressBar)
        .loadingText(loadingText)
        .build();
  }

  private LoadingStateManager createLoadingStateManagerWithLottie(
      android.widget.ProgressBar progressBar,
      android.widget.TextView loadingText,
      LottieAnimationView lottieAnimation,
      View errorView) {

    // Set up the Lottie animation
    if (lottieAnimation != null) {
      lottieAnimation.setAnimation("party_loading.json");
      lottieAnimation.setRepeatCount(-1); // Loop indefinitely
      lottieAnimation.setRepeatMode(LottieDrawable.RESTART);
    }

    return new LoadingStateManager.Builder()
        .contentView(groupsRecyclerView)
        .progressBar(progressBar)
        .loadingText(loadingText)
        .errorView(null) // We'll handle error separately
        .lottieAnimation(lottieAnimation)
        .build();
  }

  private void handlePullToRefresh() {
    Log.d(TAG, "Pull-to-refresh initiated");

    if (isRefreshRequestValid()) {
      performForceRefresh();
      updateLastRefreshTime();
    } else {
      // Stop refresh animation if request is not valid
      if (swipeRefreshLayout != null) {
        swipeRefreshLayout.setRefreshing(false);
      }
    }
  }

  private boolean isRefreshRequestValid() {
    return viewModel != null && currentUserKey != null;
  }

  private void performForceRefresh() {
    Log.d(TAG, "Performing force refresh");
    
    // Clear current search and filters for fresh data
    if (searchEditText != null) {
      searchEditText.setText("");
    }
    
    // Force reload from server
    viewModel.loadUserGroups(currentUserKey, true);
  }

  private void updateLastRefreshTime() {
    lastRefreshTimeMillis = System.currentTimeMillis();
  }

  private void setupActionBar() {
    ActionBar actionBar = getSupportActionBar();
    if (!isActionBarAvailable(actionBar)) {
      return;
    }

    try {
      configureActionBarAppearance(actionBar);
      Log.d(TAG, "ActionBar configuration completed");
    } catch (Exception e) {
      Log.e(TAG, "ActionBar configuration failed", e);
    }
  }

  private boolean isActionBarAvailable(ActionBar actionBar) {
    if (actionBar == null) {
      Log.w(TAG, "ActionBar not available");
      return false;
    }
    return true;
  }

  private void configureActionBarAppearance(ActionBar actionBar) {
    setActionBarBackground(actionBar);
    setActionBarTitle(actionBar);
    configureActionBarProperties(actionBar);
  }

  private void setActionBarBackground(ActionBar actionBar) {
    GradientDrawable gradient = createActionBarGradient();
    actionBar.setBackgroundDrawable(gradient);
  }

  private void setActionBarTitle(ActionBar actionBar) {
    String styledTitle = createStyledTitle();
    actionBar.setTitle(Html.fromHtml(styledTitle, Html.FROM_HTML_MODE_LEGACY));
  }

  // Creates a gradient drawable for the action bar background.
  private GradientDrawable createActionBarGradient() {
    GradientDrawable gradient = new GradientDrawable();
    gradient.setShape(GradientDrawable.RECTANGLE);
    gradient.setColors(
        new int[] {
          Color.parseColor(ACTION_BAR_START_COLOR), Color.parseColor(ACTION_BAR_END_COLOR)
        });
    gradient.setOrientation(GradientDrawable.Orientation.LEFT_RIGHT);
    return gradient;
  }

  private String createStyledTitle() {
    return String.format("<font color='%s'><b>%s</b></font>", ACTION_BAR_TITLE_COLOR, APP_TITLE);
  }

  // Configures action bar properties.
  private void configureActionBarProperties(ActionBar actionBar) {
    actionBar.setElevation(ACTION_BAR_ELEVATION);
    actionBar.setDisplayShowHomeEnabled(true);
    actionBar.setDisplayHomeAsUpEnabled(false);
  }

  private void setupSwipeRefresh() {
    if (swipeRefreshLayout != null) {
      // Set refresh colors to match app theme
      swipeRefreshLayout.setColorSchemeResources(
          R.color.colorPrimary,
          R.color.colorAccent,
          R.color.primaryBlue
      );
      
      // Set refresh listener
      swipeRefreshLayout.setOnRefreshListener(this::handlePullToRefresh);
    }
  }
  
  private void setupSearchBar() {
    if (searchEditText == null || clearSearchButton == null) {
      Log.w(TAG, "Search components not found");
      return;
    }
    
    // Setup filter button
    if (filterButton != null) {
      filterButton.setOnClickListener(v -> showSortFilterDialog());
    }

    // Setup text change listener for search
    searchEditText.addTextChangedListener(new TextWatcher() {
      @Override
      public void beforeTextChanged(CharSequence s, int start, int count, int after) {}

      @Override
      public void onTextChanged(CharSequence s, int start, int before, int count) {
        filterGroups(s.toString());
        // Show/hide clear button based on text
        clearSearchButton.setVisibility(s.length() > 0 ? View.VISIBLE : View.GONE);
      }

      @Override
      public void afterTextChanged(Editable s) {}
    });

    // Setup clear button click listener
    clearSearchButton.setOnClickListener(v -> {
      searchEditText.setText("");
      clearSearchButton.setVisibility(View.GONE);
    });
  }

  private void filterGroups(String searchText) {
    List<Group> results = new ArrayList<>(allGroups);
    
    // Apply text search filter
    if (!searchText.isEmpty()) {
      results = filterByText(results, searchText);
    }
    
    // Apply other filters
    results = applyFilters(results);
    
    // Apply sorting
    results = sortGroups(results);
    
    // Update filtered groups
    filteredGroups.clear();
    filteredGroups.addAll(results);
    
    // Update the adapter with filtered groups without triggering loading state
    if (groupAdapter != null) {
      // Directly update items without going through ViewModel to avoid loading state
      groupAdapter.updateItems(filteredGroups);
      
      // Ensure the RecyclerView stays visible
      if (groupsRecyclerView != null) {
        groupsRecyclerView.setVisibility(View.VISIBLE);
      }
      
      // Hide any loading overlays that might be showing
      if (loadingStateManager != null) {
        loadingStateManager.showContent();
      }
    }
  }
  
  private List<Group> filterByText(List<Group> groups, String searchText) {
    List<Group> filtered = new ArrayList<>();
    String lowerSearchText = searchText.toLowerCase();
    for (Group group : groups) {
      if (group.getGroupName() != null && 
          group.getGroupName().toLowerCase().contains(lowerSearchText)) {
        filtered.add(group);
      }
    }
    return filtered;
  }
  
  private List<Group> applyFilters(List<Group> groups) {
    List<Group> filtered = new ArrayList<>();
    
    for (Group group : groups) {
      boolean passesFilter = true;
      
      // Public/Private filter
      if (filterPublicOnly && group.getGroupType() != 0) { // 0 is public
        passesFilter = false;
      }
      if (filterPrivateOnly && group.getGroupType() != 1) { // 1 is private
        passesFilter = false;
      }
      
      // Free entry filter
      if (filterFreeOnly) {
        String price = group.getGroupPrice();
        if (price != null && !price.equals("0") && !price.equalsIgnoreCase("free")) {
          passesFilter = false;
        }
      }
      
      // Upcoming only filter
      if (filterUpcomingOnly) {
        try {
          String dateStr = group.getGroupDays() + "/" + group.getGroupMonths() + "/" + group.getGroupYears();
          java.text.SimpleDateFormat sdf = new java.text.SimpleDateFormat("dd/MM/yyyy", java.util.Locale.getDefault());
          java.util.Date groupDate = sdf.parse(dateStr);
          if (groupDate != null && groupDate.before(new java.util.Date())) {
            passesFilter = false;
          }
        } catch (Exception e) {
          // If date parsing fails, exclude the group
          passesFilter = false;
        }
      }
      
      if (passesFilter) {
        filtered.add(group);
      }
    }
    
    return filtered;
  }
  
  private List<Group> sortGroups(List<Group> groups) {
    List<Group> sorted = new ArrayList<>(groups);
    
    switch (currentSortMode) {
      case "date_nearest":
        sorted.sort((g1, g2) -> compareDates(g1, g2));
        break;
        
      case "date_farthest":
        sorted.sort((g1, g2) -> compareDates(g2, g1));
        break;
        
      case "name_az":
        sorted.sort((g1, g2) -> {
          String name1 = g1.getGroupName() != null ? g1.getGroupName() : "";
          String name2 = g2.getGroupName() != null ? g2.getGroupName() : "";
          return name1.compareToIgnoreCase(name2);
        });
        break;
        
      case "name_za":
        sorted.sort((g1, g2) -> {
          String name1 = g1.getGroupName() != null ? g1.getGroupName() : "";
          String name2 = g2.getGroupName() != null ? g2.getGroupName() : "";
          return name2.compareToIgnoreCase(name1);
        });
        break;
        
      case "recently_added":
        // Reverse the list to show newest first (assuming they're added at the end)
        java.util.Collections.reverse(sorted);
        break;
    }
    
    return sorted;
  }
  
  private int compareDates(Group g1, Group g2) {
    try {
<<<<<<< HEAD
      // Check for null values first
      if (g1.getGroupDays() == null || g1.getGroupMonths() == null || g1.getGroupYears() == null ||
          g2.getGroupDays() == null || g2.getGroupMonths() == null || g2.getGroupYears() == null) {
        return 0;
      }
      
      String date1 = g1.getGroupDays() + "/" + g1.getGroupMonths() + "/" + g1.getGroupYears();
      String date2 = g2.getGroupDays() + "/" + g2.getGroupMonths() + "/" + g2.getGroupYears();
      
      // Check for "null" strings
      if (date1.contains("null") || date2.contains("null")) {
        return 0;
      }
      
      java.util.Date d1 = parseDate(date1);
      java.util.Date d2 = parseDate(date2);
      
      if (d1 == null && d2 == null) return 0;
      if (d1 == null) return 1;
      if (d2 == null) return -1;
      
      return d1.compareTo(d2);
=======
      String date1 = g1.getGroupDays() + "/" + g1.getGroupMonths() + "/" + g1.getGroupYears();
      String date2 = g2.getGroupDays() + "/" + g2.getGroupMonths() + "/" + g2.getGroupYears();
      
      java.text.SimpleDateFormat sdf = new java.text.SimpleDateFormat("dd/MM/yyyy", java.util.Locale.getDefault());
      java.util.Date d1 = sdf.parse(date1);
      java.util.Date d2 = sdf.parse(date2);
      
      if (d1 != null && d2 != null) {
        return d1.compareTo(d2);
      }
>>>>>>> 943a8a16
    } catch (Exception e) {
      Log.w(TAG, "Error comparing dates", e);
    }
    return 0;
  }
  
<<<<<<< HEAD
  /**
   * Parse date string with multiple format support
   */
  private java.util.Date parseDate(String dateStr) {
    if (dateStr == null || dateStr.isEmpty() || dateStr.contains("null")) {
      return null;
    }
    
    // Try each date format
    for (java.text.SimpleDateFormat format : DATE_FORMATS) {
      try {
        format.setLenient(false);
        return format.parse(dateStr);
      } catch (java.text.ParseException e) {
        // Try next format
      }
    }
    
    // Log error only once for unparseable dates
    Log.w(TAG, "Could not parse date: " + dateStr);
    return null;
  }
  
=======
>>>>>>> 943a8a16
  private void showSortFilterDialog() {
    android.app.AlertDialog.Builder builder = new android.app.AlertDialog.Builder(this);
    View dialogView = getLayoutInflater().inflate(R.layout.dialog_sort_filter, null);
    builder.setView(dialogView);
    
    // Get dialog components
    android.widget.RadioGroup radioGroupSort = dialogView.findViewById(R.id.radioGroupSort);
    com.google.android.material.checkbox.MaterialCheckBox checkboxPublic = dialogView.findViewById(R.id.checkboxPublic);
    com.google.android.material.checkbox.MaterialCheckBox checkboxPrivate = dialogView.findViewById(R.id.checkboxPrivate);
    com.google.android.material.checkbox.MaterialCheckBox checkboxFree = dialogView.findViewById(R.id.checkboxFree);
    com.google.android.material.checkbox.MaterialCheckBox checkboxUpcoming = dialogView.findViewById(R.id.checkboxUpcoming);
    
    // Set current values
    switch (currentSortMode) {
      case "date_nearest":
        radioGroupSort.check(R.id.radioDateNearest);
        break;
      case "date_farthest":
        radioGroupSort.check(R.id.radioDateFarthest);
        break;
      case "name_az":
        radioGroupSort.check(R.id.radioNameAZ);
        break;
      case "name_za":
        radioGroupSort.check(R.id.radioNameZA);
        break;
      case "recently_added":
        radioGroupSort.check(R.id.radioRecentlyAdded);
        break;
    }
    
    checkboxPublic.setChecked(filterPublicOnly);
    checkboxPrivate.setChecked(filterPrivateOnly);
    checkboxFree.setChecked(filterFreeOnly);
    checkboxUpcoming.setChecked(filterUpcomingOnly);
    
    // Ensure public and private are mutually exclusive
    checkboxPublic.setOnCheckedChangeListener((buttonView, isChecked) -> {
      if (isChecked && checkboxPrivate.isChecked()) {
        checkboxPrivate.setChecked(false);
      }
    });
    
    checkboxPrivate.setOnCheckedChangeListener((buttonView, isChecked) -> {
      if (isChecked && checkboxPublic.isChecked()) {
        checkboxPublic.setChecked(false);
      }
    });
    
    android.app.AlertDialog dialog = builder.create();
    
    // Setup dialog buttons
    dialogView.findViewById(R.id.btnReset).setOnClickListener(v -> {
      // Reset to defaults
      radioGroupSort.check(R.id.radioDateNearest);
      checkboxPublic.setChecked(false);
      checkboxPrivate.setChecked(false);
      checkboxFree.setChecked(false);
      checkboxUpcoming.setChecked(false);
    });
    
    dialogView.findViewById(R.id.btnCancel).setOnClickListener(v -> dialog.dismiss());
    
    dialogView.findViewById(R.id.btnApply).setOnClickListener(v -> {
      // Apply the selected filters and sort
      int selectedSortId = radioGroupSort.getCheckedRadioButtonId();
      if (selectedSortId == R.id.radioDateNearest) {
        currentSortMode = "date_nearest";
      } else if (selectedSortId == R.id.radioDateFarthest) {
        currentSortMode = "date_farthest";
      } else if (selectedSortId == R.id.radioNameAZ) {
        currentSortMode = "name_az";
      } else if (selectedSortId == R.id.radioNameZA) {
        currentSortMode = "name_za";
      } else if (selectedSortId == R.id.radioRecentlyAdded) {
        currentSortMode = "recently_added";
      }
      
      filterPublicOnly = checkboxPublic.isChecked();
      filterPrivateOnly = checkboxPrivate.isChecked();
      filterFreeOnly = checkboxFree.isChecked();
      filterUpcomingOnly = checkboxUpcoming.isChecked();
      
      // Apply the filters
      String currentSearchText = searchEditText != null ? searchEditText.getText().toString() : "";
      filterGroups(currentSearchText);
      
      dialog.dismiss();
    });
    
    dialog.show();
  }

  private void observeViewModel() {
    try {
      observeGroupsData();
      observeLoadingState();
      observeErrorMessages();
    } catch (Exception e) {
      Log.e(TAG, "Failed to setup ViewModel observers", e);
      UserFeedbackManager.showErrorDialog(this, "Error initializing data observers");
    }
  }

  private void observeGroupsData() {
    viewModel.getGroups().observe(this, this::handleGroupsDataUpdate);
  }

  private void observeLoadingState() {
    viewModel.getIsLoading().observe(this, this::handleLoadingStateChange);
  }

  private void observeErrorMessages() {
    viewModel.getErrorMessage().observe(this, this::handleErrorMessage);
  }

  private void handleGroupsDataUpdate(List<Group> groups) {
    try {
      logGroupsDataReceived(groups);

      if (groups != null) {
        // Store all groups for filtering
        allGroups.clear();
        allGroups.addAll(groups);
        
        // Apply current search filter if any
        String currentSearchText = searchEditText != null ? searchEditText.getText().toString() : "";
        if (currentSearchText.isEmpty()) {
          filteredGroups.clear();
          filteredGroups.addAll(allGroups);
        } else {
          filterGroups(currentSearchText);
        }
        
        updateGroupsDisplay(filteredGroups);
        updateUiStateBasedOnGroups(filteredGroups);
      } else {
        handleNullGroupsData();
      }
    } catch (Exception e) {
      Log.e(TAG, "Failed to process groups data update", e);
      handleGroupsProcessingError();
    }
  }

  private void logGroupsDataReceived(List<Group> groups) {
    Log.d(TAG, "Groups data received: " + (groups != null ? groups.size() + " groups" : "null"));

    if (groups != null && !groups.isEmpty()) {
      logSampleGroups(groups);
    }
  }

  private void logSampleGroups(List<Group> groups) {
    int sampleSize = Math.min(3, groups.size());
    for (int i = 0; i < sampleSize; i++) {
      Group group = groups.get(i);
      Log.d(
          TAG,
          String.format("Group %d: %s (key: %s)", i, group.getGroupName(), group.getGroupKey()));
    }
  }

  private void updateGroupsDisplay(List<Group> groups) {
    groupAdapter.updateItems(groups);
    Log.d(TAG, "Group adapter updated with " + groups.size() + " groups");

    // Hide Shimmer when data is ready
    if (shimmerFrameLayout != null) {
      shimmerFrameLayout.stopShimmer();
      shimmerFrameLayout.setVisibility(View.GONE);
    }

    // Ensure content is properly visible after update
    if (groupsRecyclerView != null) {
      groupsRecyclerView.setVisibility(View.VISIBLE);
      groupsRecyclerView.setAlpha(1.0f);

      // Slight delay to ensure images have time to load properly
      android.os.Handler handler = new android.os.Handler(android.os.Looper.getMainLooper());
      handler.postDelayed(
          () -> {
            if (groupsRecyclerView != null) {
              groupsRecyclerView.invalidate();
              groupsRecyclerView.requestLayout();
            }
          },
          HANDLER_DELAY_MS);
    }
  }

  private void updateUiStateBasedOnGroups(List<Group> groups) {
    if (groups.isEmpty()) {
      showEmptyGroupsState();
    } else {
      showGroupsContentState(groups.size());
      checkForFirstGroupCelebration(groups);
    }
  }

  private void checkForFirstGroupCelebration(List<Group> groups) {
    // Check if this is the user's first group by looking at SharedPreferences
    SharedPreferences prefs = getSharedPreferences(PREFS_PARTY_MAKER, Context.MODE_PRIVATE);
    boolean hasShownFirstGroupCelebration =
        prefs.getBoolean("has_shown_first_group_celebration", false);

    if (!hasShownFirstGroupCelebration && groups.size() == 1) {
      // Show celebration for first group using direct Lottie approach
      LottieAnimationView lottieAnimation = findViewById(R.id.lottie_loading);
      View loadingOverlay = findViewById(R.id.loading_overlay);
      TextView loadingText = findViewById(R.id.loading_text);

      if (lottieAnimation != null && loadingOverlay != null) {
        loadingOverlay.setVisibility(View.VISIBLE);
        loadingText.setText("🎉 Welcome to PartyMaker! Your first party awaits!");

        lottieAnimation.setAnimation("party_celebration.json");
        lottieAnimation.setRepeatCount(1); // Play twice
        lottieAnimation.playAnimation();

        // Auto-hide after animation
        ThreadUtils.runOnMainThreadDelayed(
            () -> {
              if (loadingOverlay != null) {
                loadingOverlay.setVisibility(View.GONE);
              }
            },
            GROUPS_LOADING_ANIMATION_DELAY_MS);
      }

      // Mark that we've shown the celebration
      prefs.edit().putBoolean("has_shown_first_group_celebration", true).apply();
    }
  }

  private void showEmptyGroupsState() {
    Log.d(TAG, "Displaying empty groups state with animation");
    loadingStateManager.showEmptyWithAnimation("No groups found. Tap + to create a new group");
    
    // Inflate and show empty state view if needed
    inflateEmptyStateViewIfNeeded();
    showEmptyState();
  }

  private void showGroupsContentState(int groupCount) {
    Log.d(TAG, "Displaying " + groupCount + " groups in content state");
    loadingStateManager.showContent();
    hideEmptyState();
  }

  private void handleNullGroupsData() {
    Log.d(TAG, "Groups data is null - keeping current loading state");
  }

  private void handleGroupsProcessingError() {
    UiStateManager.showError(
        rootView, "Error displaying groups", () -> viewModel.loadUserGroups(currentUserKey, true));
    loadingStateManager.showErrorWithAnimation("Error loading groups");
  }

  private void handleLoadingStateChange(Boolean isLoading) {
    try {
      Log.d(TAG, "Loading state changed to: " + isLoading);

      if (Boolean.TRUE.equals(isLoading)) {
        showLoadingIndicator();
      } else {
        hideLoadingIndicator();
      }
    } catch (Exception e) {
      Log.e(TAG, "Failed to handle loading state change", e);
    }
  }

  private void showLoadingIndicator() {
    // Only show loading overlay for initial load or force refresh
    if (groupAdapter == null || groupAdapter.getItemCount() == 0) {
      // Show Shimmer for initial load
      if (shimmerFrameLayout != null) {
        shimmerFrameLayout.setVisibility(View.VISIBLE);
        shimmerFrameLayout.startShimmer();
        groupsRecyclerView.setVisibility(View.GONE);
      }
      loadingStateManager.showNetworkSync("Loading your parties...");
    } else {
      // For refresh with existing data, just show subtle loading feedback
      Log.d(TAG, "Refreshing existing data - minimal loading feedback");
      // Don't show Shimmer when we have cached data
    }
  }

  private void hideLoadingIndicator() {
    // Always ensure loading states are hidden and content is visible
    loadingStateManager.showContent();
    stopSwipeRefreshIfActive();

    // Hide Shimmer and show RecyclerView
    if (shimmerFrameLayout != null) {
      shimmerFrameLayout.stopShimmer();
      shimmerFrameLayout.setVisibility(View.GONE);
    }
    
    // Ensure RecyclerView is fully visible
    if (groupsRecyclerView != null) {
      groupsRecyclerView.setVisibility(View.VISIBLE);
      groupsRecyclerView.setAlpha(1.0f);
    }
  }

  private void stopSwipeRefreshIfActive() {
    if (swipeRefreshLayout != null && swipeRefreshLayout.isRefreshing()) {
      swipeRefreshLayout.setRefreshing(false);
      Log.d(TAG, "SwipeRefresh animation stopped");
    }
  }

  private void handleErrorMessage(String errorMessage) {
    try {
      Log.d(TAG, "Error message received: " + errorMessage);

      if (isValidErrorMessage(errorMessage)) {
        displayAndClearError(errorMessage);
      }
    } catch (Exception e) {
      Log.e(TAG, "Failed to handle error message", e);
    }
  }

  private boolean isValidErrorMessage(String errorMessage) {
    return errorMessage != null && !errorMessage.trim().isEmpty();
  }

  private void displayAndClearError(String errorMessage) {
    Log.e(TAG, "Displaying error to user with animation: " + errorMessage);

    UiStateManager.showError(
        rootView, errorMessage, () -> viewModel.loadUserGroups(currentUserKey, true));
    loadingStateManager.showErrorWithAnimation(errorMessage);

    viewModel.clearError();
  }

  private void setupEventHandlers() {
    // Event handlers are configured in individual component setup methods
    // GroupAdapter handles item click events through constructor callback
  }

  @SuppressLint("ClickableViewAccessibility")
  private void setupFloatingChatButton() {
    if (!isChatButtonAvailable()) {
      return;
    }

    configureChatButtonActions();
  }

  private boolean isChatButtonAvailable() {
    if (chatFloatingActionButton == null) {
      Log.w(TAG, "Chat FloatingActionButton not found");
      return false;
    }
    return true;
  }

  private void configureChatButtonActions() {
    // Apply professional FAB animations
    ButtonAnimationHelper.applyPressAnimation(chatFloatingActionButton, true);

    chatFloatingActionButton.setOnClickListener(
        view -> {
          // Add success bounce animation before navigation
          ButtonAnimationHelper.applySuccessBounce(view);

          // Delay navigation to show animation
          android.os.Handler handler = new android.os.Handler(android.os.Looper.getMainLooper());
          handler.postDelayed(() -> navigateToChat(), NAVIGATION_DELAY_MS);
        });

    chatFloatingActionButton.setOnTouchListener(IntentExtrasManager::dragChatButtonOnTouch);

    // Add subtle entrance animation for the FAB
    ButtonAnimationHelper.applyEntranceAnimation(chatFloatingActionButton, FAB_ANIMATION_DELAY_MS);
  }

  private void setupBottomNavigation() {
    NavigationManager.setupBottomNavigation(this, "myparties");
  }

  private void navigateToChat() {
    try {
      Intent chatIntent = new Intent(this, GptChatActivity.class);
      startActivity(chatIntent);
    } catch (Exception e) {
      Log.e(TAG, "Failed to navigate to chat", e);
      displayErrorMessage("Failed to open chat");
    }
  }

  private void navigateToGroupScreen(Group group) {
    if (!isValidGroupForNavigation(group)) {
      return;
    }

    try {
      logNavigationAttempt(group);
      Intent groupIntent = createGroupNavigationIntent(group);
      startActivity(groupIntent);
      logNavigationSuccess(group);
    } catch (Exception e) {
      handleNavigationError(e, group);
    }
  }

  private boolean isValidGroupForNavigation(Group group) {
    if (group == null) {
      Log.e(TAG, "Cannot navigate: group is null");
      return false;
    }
    return true;
  }

  private void logNavigationAttempt(Group group) {
    Log.d(
        TAG,
        String.format(
            "Navigating to group: %s (key: %s)", group.getGroupName(), group.getGroupKey()));
  }

  private Intent createGroupNavigationIntent(Group group) {
    Intent intent = new Intent(getBaseContext(), PartyMainActivity.class);

    addGroupDataToIntent(intent, group);
    addUserDataToIntent(intent);
    addBackwardCompatibilityData(intent, group);

    return intent;
  }

  private void addGroupDataToIntent(Intent intent, Group group) {
    intent.putExtra("GroupKey", group.getGroupKey());
    Log.d(TAG, "Added GroupKey to intent: " + group.getGroupKey());
  }

  private void addUserDataToIntent(Intent intent) {
    intent.putExtra("UserKey", currentUserKey);
    Log.d(TAG, "Added UserKey to intent: " + currentUserKey);
  }

  private void addBackwardCompatibilityData(Intent intent, Group group) {
    ExtrasMetadata extras = createExtrasFromGroup(group);
    IntentExtrasManager.addExtrasToIntent(intent, extras);
  }

  private void logNavigationSuccess(Group group) {
    Log.d(TAG, "Successfully navigated to group: " + group.getGroupName());
  }

  private void handleNavigationError(Exception e, Group group) {
    String errorMessage = "Failed to open group: " + e.getMessage();
    Log.e(TAG, "Navigation failed for group: " + group.getGroupName(), e);
    displayErrorMessage(errorMessage);
  }

  private ExtrasMetadata createExtrasFromGroup(Group group) {
    return new ExtrasMetadata(
        group.getGroupName(),
        group.getGroupKey(),
        group.getGroupDays(),
        group.getGroupMonths(),
        group.getGroupYears(),
        group.getGroupHours(),
        group.getGroupLocation(),
        group.getAdminKey(),
        group.getCreatedAt(),
        group.getGroupPrice(),
        group.getGroupType(),
        group.isCanAdd(),
        group.getFriendKeys(),
        group.getComingKeys(),
        group.getMessageKeys());
  }

  private void showEmptyState() {
    try {
      ThreadUtils.runOnMainThread(this::displayEmptyStateIfApplicable);
    } catch (Exception e) {
      Log.e(TAG, "Failed to show empty state", e);
    }
  }

  private void displayEmptyStateIfApplicable() {
    if (!shouldShowEmptyState()) {
      return;
    }

    displayEmptyStateMessage();
  }

  private boolean shouldShowEmptyState() {
    return isGroupListEmpty() && !isCurrentlyLoading();
  }

  private boolean isGroupListEmpty() {
    return groupsRecyclerView != null && groupAdapter != null && groupAdapter.getItemCount() == 0;
  }

  private boolean isCurrentlyLoading() {
    Boolean loadingState = viewModel.getIsLoading().getValue();
    return loadingState != null && loadingState;
  }

  private void displayEmptyStateMessage() {
    // With ViewStub optimization, empty state is handled through inflatedEmptyView
    if (inflatedEmptyView != null) {
      inflatedEmptyView.setVisibility(View.VISIBLE);
      // Apply entrance animation
      AnimationOptimizer.animateViewEntrance(inflatedEmptyView, 0);
    } else {
      // Fallback to inflating empty state
      inflateEmptyStateViewIfNeeded();
      showEmptyStateFallback();
    }
  }

  private void showEmptyViewMessage(TextView emptyView) {
    // This method is no longer needed with ViewStub approach
    emptyView.setVisibility(View.VISIBLE);
    emptyView.setText("No groups found. Tap + to create a new group");
  }

  private void showEmptyStateFallback() {
    UiStateManager.showInfo(rootView, "No groups found. Tap + to create a new group");
  }

  private void hideEmptyState() {
    try {
      ThreadUtils.runOnMainThread(this::hideEmptyStateView);
    } catch (Exception e) {
      Log.e(TAG, "Failed to hide empty state", e);
    }
  }

  private void hideEmptyStateView() {
    // With ViewStub optimization, hide the inflated empty state view
    if (inflatedEmptyView != null) {
      inflatedEmptyView.setVisibility(View.GONE);
    }
  }

  private boolean isCurrentUserMemberOfGroup(Group group) {
    if (group == null || currentUserKey == null) {
      return false;
    }

    HashMap<String, Object> groupMembers = group.getFriendKeys();
    return groupMembers != null && groupMembers.containsKey(currentUserKey);
  }

  private boolean isValidAdapterPosition(int position) {
    return groupAdapter != null && position >= 0 && position < groupAdapter.getItemCount();
  }

  @Override
  public boolean onOptionsItemSelected(MenuItem item) {
    int itemId = item.getItemId();

    if (itemId == R.id.settings) {
      navigateToServerSettings();
    } else if (itemId == R.id.logout) {
      handleLogout();
    }

    return true;
  }

  private void navigateToServerSettings() {
    navigateToActivity();
  }

  private void navigateToActivity() {
    if (ServerSettingsActivity.class == null) {
      Log.e(TAG, "Cannot navigate: activity class is null");
      return;
    }

    try {
      Intent intent = new Intent(getApplicationContext(), ServerSettingsActivity.class);
      startActivity(intent);
    } catch (Exception e) {
      Log.e(TAG, "Failed to navigate to activity: " + ServerSettingsActivity.class.getSimpleName(), e);
    }
  }

  private void handleLogout() {
    UserFeedbackManager.showConfirmationDialog(
        this, "Logout", "Are you sure you want to logout?", this::performLogoutSequence);
  }

  private void performLogoutSequence() {
    try {
      displayLogoutProgress();
      clearApplicationData();
      clearUserSession();
      showLogoutSuccess();
      scheduleNavigationToLogin();
    } catch (Exception e) {
      handleLogoutError(e);
    }
  }

  private void displayLogoutProgress() {
    loadingStateManager.showUserSwitch("Logging out...");
  }

  private void clearApplicationData() {
    if (viewModel != null) {
      viewModel.clearAllData();
    }
    AuthenticationManager.logout(this);
  }

  private void clearUserSession() {
    SharedPreferences preferences = getSharedPreferences(PREFS_PARTY_MAKER, Context.MODE_PRIVATE);
    preferences.edit().putBoolean(KEY_USER_EXPLICITLY_LOGGED_IN, false).apply();
  }

  private void showLogoutSuccess() {
    UiStateManager.showSuccess(rootView, "Logged out successfully");
    loadingStateManager.showSuccess("Logged out successfully");
  }

  private void scheduleNavigationToLogin() {
    ThreadUtils.runOnMainThreadDelayed(this::completeLogout, LOGOUT_DELAY_MS);
  }

  private void completeLogout() {
    navigateToLogin();
    Log.d(TAG, "User logout completed successfully");
  }

  private void handleLogoutError(Exception e) {
    Log.e(TAG, "Logout process failed", e);
    UiStateManager.showError(rootView, "Logout failed", this::handleLogout);
    loadingStateManager.showErrorWithAnimation("Logout failed");
  }

  private void navigateToLogin() {
    try {
      Intent loginIntent = new Intent(getApplicationContext(), LoginActivity.class);
      startActivity(loginIntent);
      finish();
    } catch (Exception e) {
      Log.e(TAG, "Failed to navigate to login activity", e);
    }
  }

  private void displayErrorMessage(String message) {
    try {
      UiStateManager.showError(rootView, message);
      Log.e(TAG, "Error displayed to user: " + message);
    } catch (Exception e) {
      Log.e(TAG, "Failed to display error message via UiStateManager", e);
      showFallbackErrorToast(message);
    }
  }

  private void showFallbackErrorToast(String message) {
    Toast.makeText(this, message, Toast.LENGTH_LONG).show();
  }

  @Override
  public boolean onCreateOptionsMenu(Menu menu) {
    getMenuInflater().inflate(R.menu.menu, menu);
    return true;
  }

  @Override
  protected void onResume() {
    PerformanceMonitor.startTiming("MainActivity.onResume");
    super.onResume();
    refreshGroupsIfNeeded();
    PerformanceMonitor.endTiming("MainActivity.onResume");
    PerformanceMonitor.trackMemoryUsage("MainActivity.onResume");
  }

  @Override
  protected void onPause() {
    PerformanceMonitor.startTiming("MainActivity.onPause");
    super.onPause();
    PerformanceMonitor.endTiming("MainActivity.onPause");
  }

  private void refreshGroupsIfNeeded() {
    if (!isRefreshComponentsAvailable()) {
      return;
    }

    long timeSinceLastRefresh = calculateTimeSinceLastRefresh();

    if (shouldPerformRefresh(timeSinceLastRefresh)) {
      performActivityResumeRefresh(timeSinceLastRefresh);
    } else {
      logRefreshSkipped(timeSinceLastRefresh);
    }
  }

  private boolean isRefreshComponentsAvailable() {
    return viewModel != null && currentUserKey != null;
  }

  private long calculateTimeSinceLastRefresh() {
    return System.currentTimeMillis() - lastRefreshTimeMillis;
  }

  private boolean shouldPerformRefresh(long timeSinceLastRefresh) {
    return timeSinceLastRefresh > REFRESH_COOLDOWN_MS;
  }

  private void performActivityResumeRefresh(long timeSinceLastRefresh) {
    Log.d(
        TAG,
        String.format(
            "onResume: Refreshing groups to catch new invitations (last refresh: %dms ago)",
            timeSinceLastRefresh));
    viewModel.loadUserGroups(currentUserKey, true);
    updateLastRefreshTime();
  }

  private void logRefreshSkipped(long timeSinceLastRefresh) {
    Log.d(
        TAG,
        String.format(
            "onResume: Skipping refresh - within cooldown period (%dms ago, cooldown: %dms)",
            timeSinceLastRefresh, REFRESH_COOLDOWN_MS));
  }

  @Override
  protected void clearActivityReferences() {
    // Clear view references to prevent memory leaks
    if (rootView != null) {
      ViewOptimizationHelper.clearViewReferences(rootView);
    }
    
    // Clear animation cache
    AnimationOptimizer.clearAnimationCache();
    
    // Clear adapter and view model references
    if (groupAdapter != null) {
      groupAdapter = null;
    }
    if (viewModel != null) {
      viewModel = null;
    }
    
    // Clear ViewStub references
    stubShimmerLoading = null;
    stubEmptyState = null;
    stubLoadingOverlay = null;
    stubProgressBar = null;
    
    // Clear inflated view references
    inflatedShimmerView = null;
    inflatedEmptyView = null;
    inflatedLoadingOverlay = null;
    inflatedProgressBar = null;
    
    Log.d(TAG, "Activity references cleared for memory optimization");
  }
}<|MERGE_RESOLUTION|>--- conflicted
+++ resolved
@@ -94,7 +94,6 @@
   private String currentSortMode = "date_nearest"; // default sort
   private boolean filterPublicOnly = false;
   private boolean filterPrivateOnly = false;
-<<<<<<< HEAD
   
   // Date format patterns for parsing
   private static final java.text.SimpleDateFormat[] DATE_FORMATS = {
@@ -107,8 +106,8 @@
       new java.text.SimpleDateFormat("dd/MMM/yyyy", java.util.Locale.ENGLISH),
       new java.text.SimpleDateFormat("d/MMM/yyyy", java.util.Locale.ENGLISH)
   };
-=======
->>>>>>> 943a8a16
+
+ 
   private boolean filterFreeOnly = false;
   private boolean filterUpcomingOnly = false;
   
@@ -836,7 +835,6 @@
   
   private int compareDates(Group g1, Group g2) {
     try {
-<<<<<<< HEAD
       // Check for null values first
       if (g1.getGroupDays() == null || g1.getGroupMonths() == null || g1.getGroupYears() == null ||
           g2.getGroupDays() == null || g2.getGroupMonths() == null || g2.getGroupYears() == null) {
@@ -859,25 +857,12 @@
       if (d2 == null) return -1;
       
       return d1.compareTo(d2);
-=======
-      String date1 = g1.getGroupDays() + "/" + g1.getGroupMonths() + "/" + g1.getGroupYears();
-      String date2 = g2.getGroupDays() + "/" + g2.getGroupMonths() + "/" + g2.getGroupYears();
-      
-      java.text.SimpleDateFormat sdf = new java.text.SimpleDateFormat("dd/MM/yyyy", java.util.Locale.getDefault());
-      java.util.Date d1 = sdf.parse(date1);
-      java.util.Date d2 = sdf.parse(date2);
-      
-      if (d1 != null && d2 != null) {
-        return d1.compareTo(d2);
-      }
->>>>>>> 943a8a16
     } catch (Exception e) {
       Log.w(TAG, "Error comparing dates", e);
     }
     return 0;
   }
   
-<<<<<<< HEAD
   /**
    * Parse date string with multiple format support
    */
@@ -901,8 +886,6 @@
     return null;
   }
   
-=======
->>>>>>> 943a8a16
   private void showSortFilterDialog() {
     android.app.AlertDialog.Builder builder = new android.app.AlertDialog.Builder(this);
     View dialogView = getLayoutInflater().inflate(R.layout.dialog_sort_filter, null);
