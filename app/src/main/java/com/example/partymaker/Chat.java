--- conflicted
+++ resolved
@@ -25,7 +25,6 @@
 
 public class Chat extends AppCompatActivity {
 
-<<<<<<< HEAD
     private ListView lv4;
     private EditText etMessage;
     private ImageButton btnSend;
@@ -67,48 +66,6 @@
             public void onItemClick(AdapterView<?> parent, View view, int position, long id) {
 
             }
-=======
-  private ListView lv4;
-  private EditText etMessage;
-  private ImageButton btnSend;
-  private ImageButton btnGpt;
-  private String GroupKey;
-  private HashMap<String, Object> MessageKeys;
-
-  @Override
-  protected void onCreate(Bundle savedInstanceState) {
-    super.onCreate(savedInstanceState);
-    setContentView(R.layout.activity_chat);
-
-    // this 2 lines changes title's name
-    ActionBar actionBar = getSupportActionBar();
-    actionBar.setTitle("Chat");
-    actionBar.setBackgroundDrawable(new ColorDrawable(Color.parseColor("#0081d1")));
-
-    // connection between values from intent
-    HashMap<String, Object> hashMessageKeys =
-        (HashMap<String, Object>) getIntent().getSerializableExtra("MessageKeys");
-    MessageKeys = hashMessageKeys;
-    String strGroupKey = getIntent().getExtras().getString("groupKey", "defaultKey");
-    GroupKey = strGroupKey;
-
-    // connection
-    lv4 = (ListView) findViewById(R.id.lv4);
-    etMessage = (EditText) findViewById(R.id.etMessage);
-    btnSend = (ImageButton) findViewById(R.id.btnSend);
-    btnGpt = (ImageButton) findViewById(R.id.btnGpt);
-
-    ShowData();
-    eventHandler();
-    setupGptButton();
-  }
-
-  private void eventHandler() {
-    lv4.setOnItemClickListener(
-        new AdapterView.OnItemClickListener() {
-          @Override
-          public void onItemClick(AdapterView<?> parent, View view, int position, long id) {}
->>>>>>> f50dcfcf
         });
     lv4.setOnItemLongClickListener(
         new AdapterView.OnItemLongClickListener() {
